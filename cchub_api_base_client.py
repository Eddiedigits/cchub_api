'''basic class to act as a client for the CCHUB Api'''

# https://{SERVER_ADDRESS}/api/v{VERSION}/{MODEL}/{NAME}.json?accessToken={ACCESS_TOKEN}&{OPTIONAL_PARAMS}
# Date Format: "yyyy-mm-dd hh:mm:ss", for example "2019-05-23 14:22:59"

from configparser import ConfigParser
from requests import Request, Session, RequestException
from requests.adapters import HTTPAdapter
from functools import partialmethod
from php import Php

def set_model_method(cls):
    models = [
        'activities',
        'activitiesCall',
        'activitiesEmail',
        'activitiesWeb',
        'activitiesSms',
        'activitiesFbm',
        'activitiesIgdm',
        'activitiesWap',
        'activitiesVbr',
        'accounts',
        'contacts',
        'crmRecords',
        'campaignsRecords',
        'campaignsTypes',
        'groups',
        'pauses',
        'queues',
        'statuses',
        'templates',
        'tickets',
        'users',]
    verbs = ['get', 'post', 'put', 'delete']
    for model in models:
        for verb in verbs:
            func_name = f'{verb}_{model}'
            setattr(cls, func_name, partialmethod(cls.model_func, model, verb, ))

# def set_get_all_method(cls):
#     models = [
#         'activities',
#         'activitiesCall',
#         'activitiesEmail',
#         'activitiesWeb',
#         'activitiesSms',
#         'activitiesFbm',
#         'activitiesIgdm',
#         'activitiesWap',
#         'activitiesVbr',
#         'accounts',
#         'contacts',
#         'crmRecords',
#         'campaignsRecords',
#         'campaignsTypes',
#         'groups',
#         'pauses',
#         'queues',
#         'statuses',
#         'templates',
#         'tickets',
#         'users',]
#     for model in models:
#         setattr(cls, f'get_all_{model}', partialmethod(cls.get_all, model))

# @set_get_all_method
@set_model_method
class CchubApiBaseClient:
    '''basic class to act as a client for the CCHUB Api
    it is expected that this Class will be extended with business logic
    for middleware purposes

    scope:
    handle auth, session and retry functionality
    provide basic methods for the api endpoints

    added dynamic methods:
    self.get_{model} 
        self.get_accounts() # get first page. default pagesize is 100
        self.get_accounts('name_4385245245') # get single item
    self.post_{model}(json={...}) # add single item
    self.put_{model}(cchub_uid, json={...}) # update single item
    self.get_all_{model} # get all items

    json: {
        'title': 'string',
        'database': {
            'title': 'string'
        },
        'customFields': {
            'MyCustomField': 'string'
        },
    }

    params:
    {
        'skip': 0, # offset
        'take': 20, # pagesize
        'sort': [
		    {"field":"firstname", "dir":"desc"},
		    {"field":"lastname", "dir":"asc"}
        ], # custom field example: "field": "customFields.telefon"
        "filter": {
		    "field": "firstname",
		    "operator": "eq", # various operators available
		    "value": "John"
	    }, # filter can be a list of filter dicts
        "fields": [
            "firstname",
            "lastname",
            "account.title"
	    ], # limit the fields which are returned

    }

    response.status_code: 200
    response.url: api_endpoint
    response.json(): {
        "error": [],
        "result": {
            "data": [
                {
                    "title": "string",
                    "database": {
                        "title": "string"
                    },
                    "customFields": {
                        "MyCustomField": "string"
                    },
                }
            ],
            "total": 0
        },
        
    }
    '''

    models = [
        'activities',
        'activitiesCall',
        'activitiesEmail',
        'activitiesWeb',
        'activitiesSms',
        'activitiesFbm',
        'activitiesIgdm',
        'activitiesWap',
        'activitiesVbr',
        'accounts',
        'contacts',
        'crmRecords',
        'crmDatabases',
        'campaignsRecords',
        'campaignsTypes',
        'databases',
        'groups',
        'pauses',
        'queues',
        'statuses',
        'templates',
        'tickets',
        'users',]

    def __init__(self, server_address, token, api_version='6'):
        self.base_url = f'{server_address}'
        self.access_token = token
        self.version_url = f'/api/v{api_version}'
        self.session = Session()
        adapter = HTTPAdapter(max_retries=3)
        self.session.mount(self.base_url, adapter)
        self.session.headers["Content-Type"]= "application/json"
        self.timeout = 10

    def model_func(self, model, verb, *args, **kwargs):
        '''simple get request for a model'''
        uid = args[0] if args else None
        simulate = kwargs.pop('simulate', False)

        if uid:
            endpoint = f'{self.version_url}/{model}/{uid}.json'
        else:
            endpoint = f'{self.version_url}/{model}.json'

        verb_dict = {
            'get': self.get,
            'post': self.post,
            'put': self.put,
            'delete': self.delete,
        }
        if simulate:
            return self.simulate(endpoint, verb, **kwargs)
        else:
            return verb_dict[verb](endpoint, **kwargs)

    def _auth(self, params=None):
        '''add access token to params variable'''
        if params:
            params['accessToken'] = self.access_token
        else: 
            params = {'accessToken': self.access_token}
        return params
    
    def _make_request(self, method, endpoint, **kwargs):
        # prep vars
        params = kwargs.get('params', None)
<<<<<<< HEAD
        try:
            del kwargs['params']
        except KeyError:
            pass
        params=self._auth(params)
        param_string = Php.http_build_query(params)
        url = f'{self.base_url}{endpoint}?{param_string}'
=======
        data = kwargs.get('data', None)
        json = kwargs.get('json', None)
>>>>>>> a0d7b192
        # prep request
        req = Request(
            method,
            url,
<<<<<<< HEAD
            # params=self._auth(params),
=======
            params=self._auth(params),
            data=data,
            json=json,
>>>>>>> a0d7b192
            **kwargs)
        prepped = req.prepare()
        
        try:
            response = self.session.send(prepped, timeout=self.timeout)
            # response.raise_for_status()  # Raise an exception for HTTP errors
            return response
        except RequestException as error:
            print(f"Error fetching data from the API: {error}")
            return None

    def get(self, endpoint, **kwargs):
        return self._make_request('GET', endpoint, **kwargs)

    def post(self, endpoint, *args, **kwargs):
        if not kwargs.get('json', None):
            kwargs['json']= args[0] if args & isinstance(args[0], dict) else None
        return self._make_request('POST', endpoint, **kwargs)

    def put(self, endpoint, *args, **kwargs):
        if not kwargs.get('json', None):
            kwargs['json']= args[0] if args & isinstance(args[0], dict) else None
        return self._make_request('PUT', endpoint, **kwargs)

    def delete(self, endpoint, **kwargs):
        return self._make_request('DELETE', endpoint, **kwargs)
    
    def simulate(self, endpoint, method, params=None, **kwargs):
        if params:
            params['_method'] = method.upper()
        else: 
            params = {'_method': method.upper()}
        return self._make_request('GET', endpoint, params=params, **kwargs)
    
    def get_all(self, model, **kwargs):
        """
        Retrieve data from an API with paging support.

        Parameters:
        - params (dict): Optional parameters to include in the API request.

        Returns:
        - list: A list of all items retrieved from the API.
        """
        all_data = {
            'result': {
                'data': [],
                'total': 0,
                },
            'error': [],
            'status_code': [],
        }
        position = 0

        do = f'get_{model}'
        if hasattr(self, do) and callable(func := getattr(self, do)):
            method = func
        else:
            raise Exception(f'no method for {do}')

        while True:
            # Set the page parameter in the request if provided
            try:
                params = kwargs['params']
            except KeyError:
                params = {}
            params['skip'] = position
            params['take'] = 100

            # Make the API request
            response = method(params=params)

            # Check for errors
            if response.status_code != 200:
                print(f"Error: Unable to retrieve data. Status code: {response.status_code}")
                break

            all_data['status_code'].append(response.status_code)
            res = response.json()
            all_data['error'].append(res['error'])
            all_data['result']['data'].extend(res['result']['data'])
            if position == 0:
                all_data['result']['total'] = res['result']['total']

            # Check if there are more pages
            total = res['result']['total']
            pagesize = params['take']
            if total > position:
                position += pagesize
            else:
                break

        return all_data

# Example interpreter usage:
# file = open('cchub_api_base_client.py')
# exec(file.read())
if __name__ == "__main__":
    from pprint import PrettyPrinter
    pp = PrettyPrinter()
    config = ConfigParser()
    config.read('config.ini')
    base_url = config['API']['SERVER_ADDRESS']
    version = config['API']['VERSION']
    access_token = config['API']['ACCESS_TOKEN']

    ccapi = CchubApiBaseClient(base_url, access_token, version)<|MERGE_RESOLUTION|>--- conflicted
+++ resolved
@@ -203,29 +203,15 @@
     def _make_request(self, method, endpoint, **kwargs):
         # prep vars
         params = kwargs.get('params', None)
-<<<<<<< HEAD
-        try:
-            del kwargs['params']
-        except KeyError:
-            pass
-        params=self._auth(params)
-        param_string = Php.http_build_query(params)
-        url = f'{self.base_url}{endpoint}?{param_string}'
-=======
         data = kwargs.get('data', None)
         json = kwargs.get('json', None)
->>>>>>> a0d7b192
         # prep request
         req = Request(
             method,
             url,
-<<<<<<< HEAD
-            # params=self._auth(params),
-=======
             params=self._auth(params),
             data=data,
             json=json,
->>>>>>> a0d7b192
             **kwargs)
         prepped = req.prepare()
         
